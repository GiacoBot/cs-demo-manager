--- conflicted
+++ resolved
@@ -2997,19 +2997,11 @@
         </trans-unit>
         <trans-unit id="LostSurrender" translate="yes" xml:space="preserve">
           <source>Lost (S)</source>
-<<<<<<< HEAD
           <target state="final">失败(投降)</target>
         </trans-unit>
         <trans-unit id="WinSurrender" translate="yes" xml:space="preserve">
           <source>Win (S)</source>
           <target state="final">胜利(投降)</target>
-=======
-          <target state="final">失败次数 (我方投降)</target>
-        </trans-unit>
-        <trans-unit id="WinSurrender" translate="yes" xml:space="preserve">
-          <source>Win (S)</source>
-          <target state="final">胜利次数 (对方投降)</target>
->>>>>>> f20c01d9
         </trans-unit>
         <trans-unit id="Away" translate="yes" xml:space="preserve">
           <source>Away</source>
@@ -3352,11 +3344,7 @@
         </trans-unit>
         <trans-unit id="NoHeatmapDataFound" translate="yes" xml:space="preserve">
           <source>No {0} found for this selection.</source>
-<<<<<<< HEAD
           <target state="final">该分类找不到 {0}</target>
-=======
-          <target state="final">未找到符合该选择的 {0} </target>
->>>>>>> f20c01d9
         </trans-unit>
         <trans-unit id="Shots" translate="yes" xml:space="preserve">
           <source>Shots</source>
@@ -3480,7 +3468,6 @@
         </trans-unit>
         <trans-unit id="DemosListSize" translate="yes" xml:space="preserve">
           <source>Demos list size</source>
-<<<<<<< HEAD
           <target state="final">每页DEMO数量</target>
         </trans-unit>
         <trans-unit id="ShowAllDemos" translate="yes" xml:space="preserve">
@@ -3494,21 +3481,6 @@
         <trans-unit id="ToolTipDownloadDemoFromShareCode" translate="yes" xml:space="preserve">
           <source>Download a demo from share code</source>
           <target state="final">使用分享码下载demo</target>
-=======
-          <target state="final">录像列表容量</target>
-        </trans-unit>
-        <trans-unit id="ShowAllDemos" translate="yes" xml:space="preserve">
-          <source>Show all demos</source>
-          <target state="final">显示全部录像</target>
-        </trans-unit>
-        <trans-unit id="DialogErrorInvalidShareCode" translate="yes" xml:space="preserve">
-          <source>Invalid share code</source>
-          <target state="final">无效的分享代码</target>
-        </trans-unit>
-        <trans-unit id="ToolTipDownloadDemoFromShareCode" translate="yes" xml:space="preserve">
-          <source>Download a demo from share code</source>
-          <target state="final">使用分享代码下载录像</target>
->>>>>>> f20c01d9
         </trans-unit>
         <trans-unit id="ShareCode" translate="yes" xml:space="preserve">
           <source>Share code</source>
@@ -3596,11 +3568,7 @@
         </trans-unit>
         <trans-unit id="ToolTipSaveAsPngNoShortcut" translate="yes" xml:space="preserve">
           <source>Save as PNG</source>
-<<<<<<< HEAD
           <target state="final">另存为为PNG</target>
-=======
-          <target state="final">另存为 PNG 图片文件</target>
->>>>>>> f20c01d9
         </trans-unit>
         <trans-unit id="DialogErrorExportingChart" translate="yes" xml:space="preserve">
           <source>An error occured while exporting the chart.</source>
